{-# LANGUAGE CPP #-}
{-# LANGUAGE FlexibleContexts #-}
{-# LANGUAGE KindSignatures #-}
{-# LANGUAGE RankNTypes #-}
{-# LANGUAGE TypeFamilies #-}

{- |
Module      : Control.Concurrent.Async.Lifted
Copyright   : Copyright (C) 2012-2014 Mitsutoshi Aoe
License     : BSD-style (see the file LICENSE)
Maintainer  : Mitsutoshi Aoe <maoe@foldr.in>
Stability   : experimental

This is a wrapped version of @Control.Concurrent.Async@ with types generalized
from 'IO' to all monads in either 'MonadBase' or 'MonadBaseControl'.

All the functions restore the monadic effects in the forked computation
unless specified otherwise.

#if MIN_VERSION_monad_control(1, 0, 0)
If your monad stack satisfies @'StM' m a ~ a@ (e.g. the reader monad), consider
using @Control.Concurrent.Async.Lifted.Safe@ module, which prevents you from
messing up monadic effects.
#endif
-}

module Control.Concurrent.Async.Lifted
  ( -- * Asynchronous actions
    A.Async
    -- ** Spawning
  , async, asyncBound, asyncOn
  , asyncWithUnmask, asyncOnWithUnmask

    -- ** Spawning with automatic 'cancel'ation
  , withAsync, withAsyncBound, withAsyncOn
  , withAsyncWithUnmask, withAsyncOnWithUnmask

    -- ** Quering 'Async's
  , wait, poll, waitCatch, cancel, cancelWith
  , A.asyncThreadId

    -- ** STM operations
  , A.waitSTM, A.pollSTM, A.waitCatchSTM

    -- ** Waiting for multiple 'Async's
  , waitAny, waitAnyCatch, waitAnyCancel, waitAnyCatchCancel
  , waitEither, waitEitherCatch, waitEitherCancel, waitEitherCatchCancel
  , waitEither_
  , waitBoth

    -- ** Linking
  , link, link2

    -- * Convenient utilities
  , race, race_, concurrently, mapConcurrently
  , Concurrently(..)
  ) where

import Control.Applicative
import Control.Concurrent (threadDelay)
import Control.Monad ((>=>), forever, liftM)
import Data.Traversable (Traversable(..))
import GHC.IO (unsafeUnmask)
import Prelude hiding (mapM)

import Control.Concurrent.Async (Async)
import Control.Exception.Lifted (SomeException, Exception)
import Control.Monad.Base (MonadBase(..))
import Control.Monad.Trans.Control
import qualified Control.Concurrent.Async as A
import qualified Control.Exception.Lifted as E

-- | Generalized version of 'A.async'.
async :: MonadBaseControl IO m => m a -> m (Async (StM m a))
async = asyncUsing A.async

-- | Generalized version of 'A.asyncBound'.
asyncBound :: MonadBaseControl IO m => m a -> m (Async (StM m a))
asyncBound = asyncUsing A.asyncBound

-- | Generalized version of 'A.asyncOn'.
asyncOn :: MonadBaseControl IO m => Int -> m a -> m (Async (StM m a))
asyncOn cpu = asyncUsing (A.asyncOn cpu)

-- | Generalized version of 'A.asyncWithUnmask'.
asyncWithUnmask
  :: MonadBaseControl IO m
  => ((forall b. m b -> m b) -> m a)
  -> m (Async (StM m a))
asyncWithUnmask actionWith =
  asyncUsing A.async (actionWith (liftBaseOp_ unsafeUnmask))

-- | Generalized version of 'A.asyncOnWithUnmask'.
asyncOnWithUnmask
  :: MonadBaseControl IO m
  => Int
  -> ((forall b. m b -> m b) -> m a)
  -> m (Async (StM m a))
asyncOnWithUnmask cpu actionWith =
  asyncUsing (A.asyncOn cpu) (actionWith (liftBaseOp_ unsafeUnmask))

asyncUsing
  :: MonadBaseControl IO m
  => (IO (StM m a) -> IO (Async (StM m a)))
  -> m a
  -> m (Async (StM m a))
asyncUsing fork m =
  liftBaseWith $ \runInIO -> fork (runInIO m)

-- | Generalized version of 'A.withAsync'.
withAsync
  :: MonadBaseControl IO m
  => m a
  -> (Async (StM m a) -> m b)
  -> m b
withAsync = withAsyncUsing async
{-# INLINABLE withAsync #-}

-- | Generalized version of 'A.withAsyncBound'.
withAsyncBound
  :: MonadBaseControl IO m
  => m a
  -> (Async (StM m a) -> m b)
  -> m b
withAsyncBound = withAsyncUsing asyncBound
{-# INLINABLE withAsyncBound #-}

-- | Generalized version of 'A.withAsyncOn'.
withAsyncOn
  :: MonadBaseControl IO m
  => Int
  -> m a
  -> (Async (StM m a) -> m b)
  -> m b
withAsyncOn = withAsyncUsing . asyncOn
{-# INLINABLE withAsyncOn #-}

-- | Generalized version of 'A.withAsyncWithUnmask'.
withAsyncWithUnmask
  :: MonadBaseControl IO m
  => ((forall c. m c -> m c) -> m a)
  -> (Async (StM m a) -> m b)
  -> m b
withAsyncWithUnmask actionWith =
  withAsyncUsing async (actionWith (liftBaseOp_ unsafeUnmask))
{-# INLINABLE withAsyncWithUnmask #-}

-- | Generalized version of 'A.withAsyncOnWithUnmask'.
withAsyncOnWithUnmask
  :: MonadBaseControl IO m
  => Int
  -> ((forall c. m c -> m c) -> m a)
  -> (Async (StM m a) -> m b)
  -> m b
withAsyncOnWithUnmask cpu actionWith =
  withAsyncUsing (asyncOn cpu) (actionWith (liftBaseOp_ unsafeUnmask))
{-# INLINABLE withAsyncOnWithUnmask #-}

withAsyncUsing
  :: MonadBaseControl IO m
  => (m a -> m (Async (StM m a)))
  -> m a
  -> (Async (StM m a) -> m b)
  -> m b
withAsyncUsing fork action inner = E.mask $ \restore -> do
  a <- fork $ restore action
  r <- restore (inner a) `E.catch` \e -> do
    cancel a
    E.throwIO (e :: SomeException)
  cancel a
  return r

-- | Generalized version of 'A.wait'.
wait :: MonadBaseControl IO m => Async (StM m a) -> m a
wait = liftBase . A.wait >=> restoreM

-- | Generalized version of 'A.poll'.
poll
  :: MonadBaseControl IO m
  => Async (StM m a)
  -> m (Maybe (Either SomeException a))
poll a =
  liftBase (A.poll a) >>=
  maybe (return Nothing) (liftM Just . sequenceEither)

-- | Generalized version of 'A.cancel'.
--
-- NOTE: This function discards the monadic effects besides IO in the forked
-- computation.
cancel :: MonadBase IO m => Async a -> m ()
cancel = liftBase . A.cancel

-- | Generalized version of 'A.cancelWith'.
--
-- NOTE: This function discards the monadic effects besides IO in the forked
-- computation.
cancelWith :: (MonadBase IO m, Exception e) => Async a -> e -> m ()
cancelWith = (liftBase .) . A.cancelWith

-- | Generalized version of 'A.waitCatch'.
waitCatch
  :: MonadBaseControl IO m
  => Async (StM m a)
  -> m (Either SomeException a)
waitCatch a = liftBase (A.waitCatch a) >>= sequenceEither

-- | Generalized version of 'A.waitAny'.
waitAny :: MonadBaseControl IO m => [Async (StM m a)] -> m (Async (StM m a), a)
waitAny as = do
  (a, s) <- liftBase $ A.waitAny as
  r <- restoreM s
  return (a, r)

-- | Generalized version of 'A.waitAnyCatch'.
waitAnyCatch
  :: MonadBaseControl IO m
  => [Async (StM m a)]
  -> m (Async (StM m a), Either SomeException a)
waitAnyCatch as = do
  (a, s) <- liftBase $ A.waitAnyCatch as
  r <- sequenceEither s
  return (a, r)

-- | Generalized version of 'A.waitAnyCancel'.
waitAnyCancel
  :: MonadBaseControl IO m
  => [Async (StM m a)]
  -> m (Async (StM m a), a)
waitAnyCancel as = do
  (a, s) <- liftBase $ A.waitAnyCancel as
  r <- restoreM s
  return (a, r)

-- | Generalized version of 'A.waitAnyCatchCancel'.
waitAnyCatchCancel
  :: MonadBaseControl IO m
  => [Async (StM m a)]
  -> m (Async (StM m a), Either SomeException a)
waitAnyCatchCancel as = do
  (a, s) <- liftBase $ A.waitAnyCatchCancel as
  r <- sequenceEither s
  return (a, r)

-- | Generalized version of 'A.waitEither'.
waitEither
  :: MonadBaseControl IO m
  => Async (StM m a)
  -> Async (StM m b)
  -> m (Either a b)
waitEither a b =
  liftBase (A.waitEither a b) >>=
  either (liftM Left . restoreM) (liftM Right . restoreM)

-- | Generalized version of 'A.waitEitherCatch'.
waitEitherCatch
  :: MonadBaseControl IO m
  => Async (StM m a)
  -> Async (StM m b)
  -> m (Either (Either SomeException a) (Either SomeException b))
waitEitherCatch a b =
  liftBase (A.waitEitherCatch a b) >>=
  either (liftM Left . sequenceEither) (liftM Right . sequenceEither)

-- | Generalized version of 'A.waitEitherCancel'.
waitEitherCancel
  :: MonadBaseControl IO m
  => Async (StM m a)
  -> Async (StM m b)
  -> m (Either a b)
waitEitherCancel a b =
  liftBase (A.waitEitherCancel a b) >>=
  either (liftM Left . restoreM) (liftM Right . restoreM)

-- | Generalized version of 'A.waitEitherCatchCancel'.
waitEitherCatchCancel
  :: MonadBaseControl IO m
  => Async (StM m a)
  -> Async (StM m b)
  -> m (Either (Either SomeException a) (Either SomeException b))
waitEitherCatchCancel a b =
  liftBase (A.waitEitherCatch a b) >>=
  either (liftM Left . sequenceEither) (liftM Right . sequenceEither)

-- | Generalized version of 'A.waitEither_'.
--
-- NOTE: This function discards the monadic effects besides IO in the forked
-- computation.
waitEither_
  :: MonadBaseControl IO m
  => Async a
  -> Async b
  -> m ()
waitEither_ a b = liftBase (A.waitEither_ a b)

-- | Generalized version of 'A.waitBoth'.
waitBoth
  :: MonadBaseControl IO m
  => Async (StM m a)
  -> Async (StM m b)
  -> m (a, b)
waitBoth a b = do
  (sa, sb) <- liftBase (A.waitBoth a b)
  ra <- restoreM sa
  rb <- restoreM sb
  return (ra, rb)
{-# INLINABLE waitBoth #-}

-- | Generalized version of 'A.link'.
link :: MonadBase IO m => Async a -> m ()
link = liftBase . A.link

-- | Generalized version of 'A.link2'.
link2 :: MonadBase IO m => Async a -> Async a -> m ()
link2 = (liftBase .) . A.link2

-- | Generalized version of 'A.race'.
race :: MonadBaseControl IO m => m a -> m b -> m (Either a b)
race left right =
  withAsync left $ \a ->
  withAsync right $ \b ->
  waitEither a b
{-# INLINABLE race #-}

-- | Generalized version of 'A.race_'.
--
-- NOTE: This function discards the monadic effects besides IO in the forked
-- computation.
race_ :: MonadBaseControl IO m => m a -> m b -> m ()
race_ left right =
  withAsync left $ \a ->
  withAsync right $ \b ->
  waitEither_ a b
{-# INLINABLE race_ #-}

-- | Generalized version of 'A.concurrently'.
concurrently :: MonadBaseControl IO m => m a -> m b -> m (a, b)
concurrently left right =
  withAsync left $ \a ->
  withAsync right $ \b ->
  waitBoth a b
{-# INLINABLE concurrently #-}

-- | Generalized version of 'A.mapConcurrently'.
mapConcurrently
  :: (Traversable t, MonadBaseControl IO m)
  => (a -> m b)
  -> t a
  -> m (t b)
mapConcurrently f = runConcurrently . traverse (Concurrently . f)

-- | Generalized version of 'A.Concurrently'.
--
-- A value of type @'Concurrently' b m a@ is an IO-based operation that can be
-- composed with other 'Concurrently' values, using the 'Applicative' and
-- 'Alternative' instances.
--
-- Calling 'runConcurrently' on a value of type @'Concurrently' b m a@ will
-- execute the IO-based lifted operations it contains concurrently, before
-- delivering the result of type 'a'.
--
-- For example
--
<<<<<<< HEAD
-- > (page1, page2, page3) <- runConcurrently $ (,,)
-- >   <$> Concurrently (getURL "url1")
-- >   <*> Concurrently (getURL "url2")
-- >   <*> Concurrently (getURL "url3")
=======
-- @
--   (page1, page2, page3) <- 'runConcurrently' $ (,,)
--     '<$>' 'Concurrently' (getURL "url1")
--     '<*>' 'Concurrently' (getURL "url2")
--     '<*>' 'Concurrently' (getURL "url3")
>>>>>>> db7d49da
newtype Concurrently (b :: * -> *) m a = Concurrently { runConcurrently :: m a }

-- NOTE: The phantom type variable @b :: * -> *@ in 'Concurrently' is needed to
-- avoid @UndecidableInstances@ in the following instance declarations.
-- See https://github.com/maoe/lifted-async/issues/4 for alternative
-- implementaions.

instance (b ~ IO, Functor m) => Functor (Concurrently b m) where
  fmap f (Concurrently a) = Concurrently $ f <$> a

instance (b ~ IO, MonadBaseControl b m) => Applicative (Concurrently b m) where
  pure = Concurrently . pure
  Concurrently fs <*> Concurrently as =
    Concurrently $ uncurry ($) <$> concurrently fs as

instance (b ~ IO, MonadBaseControl b m) => Alternative (Concurrently b m) where
  empty = Concurrently . liftBaseWith . const $ forever (threadDelay maxBound)
  Concurrently as <|> Concurrently bs =
    Concurrently $ either id id <$> race as bs

instance Monad m => Monad (Concurrently b m) where
  return = Concurrently . return
  Concurrently a >>= f = Concurrently $ a >>= runConcurrently . f

sequenceEither :: MonadBaseControl IO m => Either e (StM m a) -> m (Either e a)
sequenceEither = either (return . Left) (liftM Right . restoreM)<|MERGE_RESOLUTION|>--- conflicted
+++ resolved
@@ -360,18 +360,12 @@
 --
 -- For example
 --
-<<<<<<< HEAD
--- > (page1, page2, page3) <- runConcurrently $ (,,)
--- >   <$> Concurrently (getURL "url1")
--- >   <*> Concurrently (getURL "url2")
--- >   <*> Concurrently (getURL "url3")
-=======
 -- @
 --   (page1, page2, page3) <- 'runConcurrently' $ (,,)
 --     '<$>' 'Concurrently' (getURL "url1")
 --     '<*>' 'Concurrently' (getURL "url2")
 --     '<*>' 'Concurrently' (getURL "url3")
->>>>>>> db7d49da
+-- @
 newtype Concurrently (b :: * -> *) m a = Concurrently { runConcurrently :: m a }
 
 -- NOTE: The phantom type variable @b :: * -> *@ in 'Concurrently' is needed to
