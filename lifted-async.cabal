--- conflicted
+++ resolved
@@ -1,9 +1,5 @@
 name:                lifted-async
-<<<<<<< HEAD
-version:             0.2.0.2
-=======
 version:             0.3.0
->>>>>>> db7d49da
 synopsis:            Run lifted IO operations asynchronously and wait for their results
 homepage:            https://github.com/maoe/lifted-async
 bug-reports:         https://github.com/maoe/lifted-async/issues
@@ -116,9 +112,5 @@
 
 source-repository this
   type: git
-<<<<<<< HEAD
-  tag: v0.2.0.2
-=======
   tag: v0.3.0
->>>>>>> db7d49da
   location: https://github.com/maoe/lifted-async.git