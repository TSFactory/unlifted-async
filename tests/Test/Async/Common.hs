--- conflicted
+++ resolved
@@ -12,11 +12,6 @@
 import Test.Tasty as X
 import Test.Tasty.HUnit as X
 import Test.Tasty.TH as X
-<<<<<<< HEAD
-
-import Control.Concurrent.Async.Lifted as X
-=======
->>>>>>> db7d49da
 
 value :: Int
 value = 42
